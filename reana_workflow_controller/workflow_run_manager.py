--- conflicted
+++ resolved
@@ -358,12 +358,6 @@
                 'name': 'JOB_CONTROLLER_SERVICE_HOST',
                 'value': 'localhost'}
         ]
-<<<<<<< HEAD
-        security_context = None
-        if os.environ.get("VC3USERID", None):
-            security_context = client.V1SecurityContext(run_as_user=int(os.environ.get("VC3USERID")))
-        spec.template.spec = client.V1PodSpec(containers=[container], security_context=security_context)
-=======
         workflow_engine_env_vars.extend(job_controller_address)
         workflow_enginge_container.env.extend(workflow_engine_env_vars)
         workflow_enginge_container.security_context = \
@@ -429,9 +423,12 @@
                 current_app.config['JOB_CONTROLLER_CONTAINER_PORT']
         }]
         containers = [workflow_enginge_container, job_controller_container]
+        security_context = None
+        if os.environ.get("VC3USERID", None):
+            security_context = client.V1SecurityContext(run_as_user=int(os.environ.get("VC3USERID")))
         spec.template.spec = client.V1PodSpec(
-            containers=containers)
->>>>>>> d6c6588e
+            containers=containers, security_context=security_context)
+
         spec.template.spec.volumes = [
             KubernetesWorkflowRunManager.k8s_shared_volume
             [REANA_STORAGE_BACKEND],
