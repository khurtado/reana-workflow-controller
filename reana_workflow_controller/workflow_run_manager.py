# This file is part of REANA.
# Copyright (C) 2018, 2019 CERN.
#
# REANA is free software; you can redistribute it and/or modify it
# under the terms of the MIT License; see LICENSE file for more details.

"""Workflow run manager interface."""
import base64
import json
import logging
import os

from flask import current_app
from kubernetes import client
from kubernetes.client.models.v1_delete_options import V1DeleteOptions
from kubernetes.client.rest import ApiException
from reana_commons.config import (CVMFS_REPOSITORIES,
                                  INTERACTIVE_SESSION_TYPES,
                                  K8S_CERN_EOS_AVAILABLE,
                                  K8S_REANA_SERVICE_ACCOUNT_NAME,
                                  REANA_STORAGE_BACKEND, SHARED_VOLUME_PATH,
                                  WORKFLOW_RUNTIME_USER_GID,
                                  WORKFLOW_RUNTIME_USER_NAME,
                                  WORKFLOW_RUNTIME_USER_UID)
from reana_commons.k8s.api_client import current_k8s_batchv1_api_client
from reana_commons.k8s.secrets import REANAUserSecretsStore
from reana_commons.k8s.volumes import get_shared_volume
from reana_commons.utils import (create_cvmfs_persistent_volume_claim,
                                 create_cvmfs_storage_class, format_cmd)
from reana_db.config import SQLALCHEMY_DATABASE_URI
from reana_db.database import Session
from reana_db.models import Job

from reana_workflow_controller.errors import (REANAInteractiveSessionError,
                                              REANAWorkflowControllerError)
from reana_workflow_controller.k8s import (build_interactive_k8s_objects,
                                           delete_k8s_ingress_object,
                                           delete_k8s_objects_if_exist,
                                           instantiate_chained_k8s_objects)

from reana_workflow_controller.config import (  # isort:skip
    MANILA_CEPHFS_PVC,
    REANA_WORKFLOW_ENGINE_IMAGE_CWL,
    REANA_WORKFLOW_ENGINE_IMAGE_SERIAL,
    REANA_WORKFLOW_ENGINE_IMAGE_YADAGE,
    SHARED_FS_MAPPING,
    TTL_SECONDS_AFTER_FINISHED,
    WORKFLOW_ENGINE_COMMON_ENV_VARS,
    REANA_JOB_CONTROLLER_VC3_HTCONDOR_ADDR,
    REANA_JOB_CONTROLLER_HOST_SHARE_TMPDIR,
    DEBUG_ENV_VARS)


class WorkflowRunManager():
    """Interface which specifies how to manage workflow runs."""

    if os.getenv('FLASK_ENV') == 'development':
        WORKFLOW_ENGINE_COMMON_ENV_VARS.extend(
            DEBUG_ENV_VARS)

    engine_mapping = {
        'cwl': {'image': '{}'.
                         format(REANA_WORKFLOW_ENGINE_IMAGE_CWL),
                'command': ("run-cwl-workflow "
                            "--workflow-uuid {id} "
                            "--workflow-workspace {workspace} "
                            "--workflow-json '{workflow_json}' "
                            "--workflow-parameters '{parameters}' "
                            "--operational-options '{options}' "),
                'environment_variables': WORKFLOW_ENGINE_COMMON_ENV_VARS},
        'yadage': {'image': '{}'.
                            format(REANA_WORKFLOW_ENGINE_IMAGE_YADAGE),
                   'command': ("run-yadage-workflow "
                               "--workflow-uuid {id} "
                               "--workflow-workspace {workspace} "
                               "--workflow-json '{workflow_json}' "
                               "--workflow-parameters '{parameters}' "),
                   'environment_variables': WORKFLOW_ENGINE_COMMON_ENV_VARS},
        'serial': {'image': '{}'.
                            format(REANA_WORKFLOW_ENGINE_IMAGE_SERIAL),
                   'command': ("run-serial-workflow "
                               "--workflow-uuid {id} "
                               "--workflow-workspace {workspace} "
                               "--workflow-json '{workflow_json}' "
                               "--workflow-parameters '{parameters}' "
                               "--operational-options '{options}' "),
                   'environment_variables': WORKFLOW_ENGINE_COMMON_ENV_VARS},
    }
    """Mapping between engines and their basis configuration."""

    def __init__(self, workflow):
        """Initialise a WorkflowRunManager.

        :param workflow: An instance of :class:`reana_db.models.Workflow`.
        """
        self.workflow = workflow

    def _workflow_run_name_generator(self, mode, type=None):
        """Generate the name to be given to a workflow run.

        In the case of Kubernetes, this should allow administrators to be able
        to easily find workflow runs i.e.:
        .. code-block:: console

           $ kubectl get pods | grep batch
           batch-serial-64594f48ff-5mgbz  0/1  Running 0   1m
           batch-cwl-857bb969bb-john-64f97d955d-jklcw  0/1  Running 0  16h

           $ kubectl get pods | grep interactive
           interactive-yadage-7fbb558577-xdxn8  0/1  Running  0  30m

        :param mode: Mode in which the workflow runs, like ``batch`` or
            ``interactive``.
        """
        type_ = type or self.workflow.type_
        return '{mode}-{workflow_type}-{workflow_id}'.format(
            mode=mode,
            workflow_id=self.workflow.id_,
            workflow_type=type_,
        )

    def _generate_interactive_workflow_path(self):
        """Generate the path to access the interactive workflow."""
        return "/{}".format(self.workflow.id_)

    def _get_merged_workflow_parameters(self):
        """Return workflow input parameters merged with live ones, if given."""
        if self.workflow.input_parameters:
            return dict(self.workflow.get_input_parameters(),
                        **self.workflow.input_parameters)
        else:
            return self.workflow.get_input_parameters()

    def start_batch_workflow_run(self):
        """Start a batch workflow run."""
        raise NotImplementedError('')

    def start_interactive_session(self):
        """Start an interactive workflow run."""
        raise NotImplementedError('')

    def stop_batch_workflow_run(self):
        """Stop a batch workflow run."""
        raise NotImplementedError('')

    def _workflow_engine_image(self):
        """Return the correct image for the current workflow type."""
        return WorkflowRunManager.engine_mapping[self.workflow.type_]['image']

    def _workflow_engine_command(self):
        """Return the command to be run for a given workflow engine."""
        return (WorkflowRunManager.engine_mapping[self.workflow.type_]
                ['command'].format(
                    id=self.workflow.id_,
                    workspace=self.workflow.get_workspace(),
                    workflow_json=base64.standard_b64encode(json.dumps(
                        self.workflow.get_specification()).encode()),
                    parameters=base64.standard_b64encode(json.dumps(
                        self._get_merged_workflow_parameters()).encode()),
                    options=base64.standard_b64encode(json.dumps(
                        self.workflow.operational_options).encode())))

    def _workflow_engine_env_vars(self):
        """Return necessary environment variables for the workflow engine."""
        env_vars = list(WorkflowRunManager.engine_mapping[
            self.workflow.type_]['environment_variables'])
        env_vars.extend([{
            'name': 'REANA_USER_ID',
            'value': str(self.workflow.owner_id)
        }])
        cvmfs_volumes = 'false'
        for resource, value in self.workflow.reana_specification['workflow'].\
                get('resources', {}).items():
            if 'cvmfs' in resource:
                cvmfs_volumes = value
                break
        if type(cvmfs_volumes) == list:
            cvmfs_env_var = {'name': 'REANA_MOUNT_CVMFS',
                             'value': str(cvmfs_volumes)}
            env_vars.append(cvmfs_env_var)
            for cvmfs_volume in cvmfs_volumes:
                if cvmfs_volume in CVMFS_REPOSITORIES:
                    create_cvmfs_storage_class(cvmfs_volume)
                    create_cvmfs_persistent_volume_claim(cvmfs_volume)

        return (env_vars)

    def get_workflow_running_jobs_as_backend_ids(self):
        """Get all running jobs of a workflow as backend job IDs."""
        session = Session.object_session(self.workflow)
        job_list = self.workflow.job_progress.get(
            'running', {}).get('job_ids', [])
        rows = session.query(Job).filter(Job.id_.in_(job_list))
        backend_ids = [j.backend_job_id for j in rows.all()]
        return backend_ids


class KubernetesWorkflowRunManager(WorkflowRunManager):
    """Implementation of WorkflowRunManager for Kubernetes."""

    default_namespace = 'default'
    """Default Kubernetes namespace."""

    def start_batch_workflow_run(self):
        """Start a batch workflow run."""
        workflow_run_name = self._workflow_run_name_generator('batch')
        job = self._create_job_spec(workflow_run_name)
        try:
            current_k8s_batchv1_api_client.create_namespaced_job(
                namespace=KubernetesWorkflowRunManager.default_namespace,
                body=job)
        except ApiException as e:
            msg = 'Workflow engine/job controller pod ' \
                  'creation failed {}'.format(e)
            logging.error(msg, exc_info=True)
            raise REANAWorkflowControllerError(e)

    def start_interactive_session(self, interactive_session_type, **kwargs):
        """Start an interactive workflow run.

        :param interactive_session_type: One of the available interactive
            session types.
        :return: Relative path to access the interactive session.
        """
        action_completed = True
        try:
            if (interactive_session_type
                    not in INTERACTIVE_SESSION_TYPES):
                raise REANAInteractiveSessionError(
                    "Interactive type {} does not exist.".format(
                        interactive_session_type))
            access_path = self._generate_interactive_workflow_path()
            self.workflow.interactive_session_type = interactive_session_type
            self.workflow.interactive_session = access_path
            workflow_run_name = \
                self._workflow_run_name_generator(
                    'interactive', type=interactive_session_type)
            self.workflow.interactive_session_name = workflow_run_name
            kubernetes_objects = \
                build_interactive_k8s_objects[interactive_session_type](
                    workflow_run_name, self.workflow.get_workspace(),
                    access_path,
                    access_token=self.workflow.get_owner_access_token(),
                    **kwargs)

            instantiate_chained_k8s_objects(
                kubernetes_objects,
                KubernetesWorkflowRunManager.default_namespace)
            return access_path

        except KeyError:
            action_completed = False
            raise REANAInteractiveSessionError(
                "Unsupported interactive session type {}.".format(
                    interactive_session_type
                ))
        except ApiException as api_exception:
            action_completed = False
            raise REANAInteractiveSessionError(
                "Connection to Kubernetes has failed:\n{}".format(
                    api_exception)
            )
        except Exception as e:
            action_completed = False
            raise REANAInteractiveSessionError(
                "Unkown error while starting interactive workflow run:\n{}"
                .format(e)
            )
        finally:
            if not action_completed:
                self.workflow.interactive_session = None
                if kubernetes_objects:
                    delete_k8s_objects_if_exist(
                        kubernetes_objects,
                        KubernetesWorkflowRunManager.default_namespace)

            current_db_sessions = Session.object_session(self.workflow)
            current_db_sessions.add(self.workflow)
            current_db_sessions.commit()

    def stop_interactive_session(self):
        """Stop an interactive workflow run."""
        delete_k8s_ingress_object(
            ingress_name=self.workflow.interactive_session_name,
            namespace=KubernetesWorkflowRunManager.default_namespace
        )
        self.workflow.interactive_session_name = None
        self.workflow.interactive_session = None
        current_db_sessions = Session.object_session(self.workflow)
        current_db_sessions.add(self.workflow)
        current_db_sessions.commit()

    def stop_batch_workflow_run(self):
        """Stop a batch workflow run along with all its dependent jobs."""
        workflow_run_name = self._workflow_run_name_generator('batch')
        to_delete = self.get_workflow_running_jobs_as_backend_ids() + \
            [workflow_run_name]
        for job in to_delete:
            current_k8s_batchv1_api_client.delete_namespaced_job(
                job,
                KubernetesWorkflowRunManager.default_namespace,
                body=V1DeleteOptions(propagation_policy='Background'))

    def _create_job_spec(self, name, command=None, image=None,
                         env_vars=None):
        """Instantiate a Kubernetes job.

        :param name: Name of the job.
        :param image: Docker image to use to run the job on.
        :param command: List of commands to run on the given job.
        :param env_vars: List of environment variables (dictionaries) to
            inject into the workflow engine container.
        """
        image = image or self._workflow_engine_image()
        command = command or self._workflow_engine_command()
        workflow_engine_env_vars = env_vars or self._workflow_engine_env_vars()
        job_controller_env_vars = []
        owner_id = str(self.workflow.owner_id)
        command = format_cmd(command)
        workspace_mount, workspace_volume = \
            get_shared_volume(self.workflow.get_workspace())
        db_mount, _ = get_shared_volume('db')

        workflow_metadata = client.V1ObjectMeta(name=name)
        job = client.V1Job()
        job.api_version = 'batch/v1'
        job.kind = 'Job'
        job.metadata = workflow_metadata
        spec = client.V1JobSpec(
            template=client.V1PodTemplateSpec())
        spec.template.metadata = workflow_metadata

        workflow_enginge_container = client.V1Container(
            name=current_app.config['WORKFLOW_ENGINE_NAME'],
            image=image,
            image_pull_policy='IfNotPresent',
            env=[],
            volume_mounts=[],
            command=['/bin/bash', '-c'],
            args=command)
        job_controller_address = [
            {
                'name': 'JOB_CONTROLLER_SERVICE_PORT_HTTP',
                'value':
                    str(current_app.config['JOB_CONTROLLER_CONTAINER_PORT'])
            },
            {
                'name': 'JOB_CONTROLLER_SERVICE_HOST',
                'value': 'localhost'}
        ]
        workflow_engine_env_vars.extend(job_controller_address)
        workflow_enginge_container.env.extend(workflow_engine_env_vars)
        workflow_enginge_container.security_context = \
            client.V1SecurityContext(
                run_as_group=int(WORKFLOW_RUNTIME_USER_GID),
                run_as_user=int(WORKFLOW_RUNTIME_USER_UID)
            )
        workflow_enginge_container.volume_mounts = [workspace_mount]
        secrets_store = REANAUserSecretsStore(owner_id)
        job_controller_env_secrets = secrets_store.\
            get_env_secrets_as_k8s_spec()

        user = \
            secrets_store.get_secret_value('CERN_USER') or \
            WORKFLOW_RUNTIME_USER_NAME

        job_controller_container = client.V1Container(
            name=current_app.config['JOB_CONTROLLER_NAME'],
            image=current_app.config['JOB_CONTROLLER_IMAGE'],
            image_pull_policy='IfNotPresent',
            env=[],
            volume_mounts=[],
            command=['/bin/bash', '-c'],
            args=self._create_job_controller_startup_cmd(user),
            ports=[])

        if os.getenv('FLASK_ENV') == 'development':
            job_controller_env_vars.extend(
                current_app.config['DEBUG_ENV_VARS'])

        job_controller_env_vars.extend([
            {
                'name': 'REANA_USER_ID',
                'value': owner_id
            }, {
                'name': 'CERN_USER',
                'value': user
            }, {
                'name': 'USER',  # Required by HTCondor
                'value': user
            },
            {
                'name': 'K8S_CERN_EOS_AVAILABLE',
                'value': K8S_CERN_EOS_AVAILABLE
            }
        ])
        
        job_controller_env_vars.extend([
            {
                'name': 'SHARED_VOLUME_PATH',
                'value': SHARED_VOLUME_PATH
            }
        ])
        if REANA_JOB_CONTROLLER_VC3_HTCONDOR_ADDR:
            job_controller_env_vars.extend([
                {
                    'name': 'REANA_JOB_CONTROLLER_VC3_HTCONDOR_ADDR',
                    'value': REANA_JOB_CONTROLLER_VC3_HTCONDOR_ADDR
                }
            ])

        job_controller_container.env.extend(job_controller_env_vars)
        job_controller_container.env.extend(job_controller_env_secrets)
        job_controller_container.env.extend([
            {
                'name': 'REANA_SQLALCHEMY_DATABASE_URI',
                'value': SQLALCHEMY_DATABASE_URI
            },
            {
                'name': 'REANA_STORAGE_BACKEND',
                'value': REANA_STORAGE_BACKEND
            }
        ])

        secrets_volume_mount = \
            secrets_store.get_secrets_volume_mount_as_k8s_spec()

        job_controller_container.volume_mounts = [workspace_mount, db_mount]
        job_controller_container.volume_mounts.append(secrets_volume_mount)

        tmp_mount, tmp_volume = self._share_tmpdir_with_job_controller()

        if tmp_mount and tmp_volume:
            job_controller_container.volume_mounts.append(tmp_mount)

        job_controller_container.ports = [{
            "containerPort":
                current_app.config['JOB_CONTROLLER_CONTAINER_PORT']
        }]
        containers = [workflow_enginge_container, job_controller_container]
        spec.template.spec = client.V1PodSpec(
            containers=containers)
<<<<<<< HEAD

=======
        spec.template.spec.service_account_name = \
            K8S_REANA_SERVICE_ACCOUNT_NAME
>>>>>>> 39f55eed
        spec.template.spec.volumes = [
            workspace_volume,
            secrets_store.get_file_secrets_volume_as_k8s_specs(),
        ]

        if tmp_volume and tmp_mount:
            spec.template.spec.volumes.append(tmp_volume)

        job.spec = spec
        job.spec.template.spec.restart_policy = 'Never'
        job.spec.ttl_seconds_after_finished = TTL_SECONDS_AFTER_FINISHED
        job.spec.backoff_limit = 0
        return job

    # TODO: Move this to reana-commons
    def _share_tmpdir_with_job_controller(self):
        rjc_hostPath = {}
        rjc_mountPath = {}
        vol_name = "rjc-temp"
        if REANA_JOB_CONTROLLER_HOST_SHARE_TMPDIR:
            rjc_hostPath = {
                "name": vol_name,
                "hostPath":{
                    "path": "/tmp"
                }
            }

            rjc_mountPath = {
                "name": vol_name,
                "mountPath": "/tmp"
            }
                    
        return rjc_mountPath, rjc_hostPath

    def _create_job_controller_startup_cmd(self, user=None):
        """Create job controller startup cmd."""
        base_cmd = 'flask run -h 0.0.0.0;'
        if user:
            add_group_cmd = 'groupadd -f -g {} {};'.format(
                WORKFLOW_RUNTIME_USER_GID,
                WORKFLOW_RUNTIME_USER_GID)
            add_user_cmd = 'useradd -u {} -g {} -M {};'.format(
                WORKFLOW_RUNTIME_USER_UID,
                WORKFLOW_RUNTIME_USER_GID,
                user)
            chown_workspace_cmd = 'chown -R {}:{} {};'.format(
                WORKFLOW_RUNTIME_USER_UID,
                WORKFLOW_RUNTIME_USER_GID,
                SHARED_VOLUME_PATH + '/' + self.workflow.get_workspace()
            )
            run_app_cmd = 'su {} /bin/bash -c "{}"'.format(user, base_cmd)
            full_cmd = add_group_cmd + add_user_cmd + chown_workspace_cmd + \
                run_app_cmd
            return [full_cmd]
        else:
            return base_cmd.split()<|MERGE_RESOLUTION|>--- conflicted
+++ resolved
@@ -440,12 +440,8 @@
         containers = [workflow_enginge_container, job_controller_container]
         spec.template.spec = client.V1PodSpec(
             containers=containers)
-<<<<<<< HEAD
-
-=======
         spec.template.spec.service_account_name = \
             K8S_REANA_SERVICE_ACCOUNT_NAME
->>>>>>> 39f55eed
         spec.template.spec.volumes = [
             workspace_volume,
             secrets_store.get_file_secrets_volume_as_k8s_specs(),
